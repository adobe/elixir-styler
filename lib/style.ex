--- conflicted
+++ resolved
@@ -18,15 +18,11 @@
 
   alias Styler.Zipper
 
-<<<<<<< HEAD
   @type command :: :cont | :skip | :halt
-  @type comments :: [map()]
-=======
   @type context :: %{
           comment: [map()],
           file: :stdin | String.t()
         }
->>>>>>> ce65bcb8
 
   @doc """
   `run` will be used with `Zipper.traverse_while/3`, meaning it will be executed on every node of the AST.
@@ -34,8 +30,7 @@
   You can skip traversing parts of the tree by returning a Zipper that's further along in the traversal, for example
   by calling `Zipper.skip(zipper)` to skip an entire subtree you know is of no interest to your Style.
   """
-<<<<<<< HEAD
-  @callback run(Zipper.zipper(), comments()) :: Zipper.zipper() | {command(), Zipper.zipper(), comments()}
+  @callback run(Zipper.zipper(), context()) :: {Zipper.command(), Zipper.zipper(), context()}
 
   @doc false
   # this lets Styles optionally implement as though they're running inside of `Zipper.traverse`
@@ -128,7 +123,4 @@
       end
     end)
   end
-=======
-  @callback run(Zipper.zipper(), context()) :: {Zipper.command(), Zipper.zipper(), context()}
->>>>>>> ce65bcb8
 end