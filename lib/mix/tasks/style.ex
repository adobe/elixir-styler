# Copyright 2023 Adobe. All rights reserved.
# This file is licensed to you under the Apache License, Version 2.0 (the "License");
# you may not use this file except in compliance with the License. You may obtain a copy
# of the License at http://www.apache.org/licenses/LICENSE-2.0

# Unless required by applicable law or agreed to in writing, software distributed under
# the License is distributed on an "AS IS" BASIS, WITHOUT WARRANTIES OR REPRESENTATIONS
# OF ANY KIND, either express or implied. See the License for the specific language
# governing permissions and limitations under the License.

defmodule Mix.Tasks.Style do
  @shortdoc "Rewrites (styles!) and formats your code as a drop in replacement for `mix format`"
  @moduledoc """
  Formats and rewrites the given files and patterns.

    mix style mix.exs "lib/**/*.{ex,exs}" "test/**/*.{ex,exs}"

  If `-` is one of the files, input is read from stdin and written to stdout.

  `mix style` uses the same options as `mix format` specified in `.formatter.exs` to
  format the code, and to determine which files to style if you don't pass any as arguments

  ## Task-specific options

  * `--check-formatted` - an alias for `--check-styled`, included for compatibility with `mix format`

  * `--check-styled` - checks that the file is already styled rather than styling it.
    useful for CI.
  """

  use Mix.Task

  alias Styler.StyleError
  alias Styler.Zipper

  @styles [
    Styler.Style.ModuleDirectives,
    Styler.Style.Pipes,
    Styler.Style.Simple,
    Styler.Style.Defs
  ]

  @impl Mix.Task
  def run(args) do
    # we take `check_formatted` so we can easily replace `mix format`
    {opts, files} = OptionParser.parse!(args, strict: [check_styled: :boolean, check_formatted: :boolean])
    check_styled? = opts[:check_styled] || opts[:check_formatted] || false

    {_, formatter_opts} = Mix.Tasks.Format.formatter_for_file("mix.exs")

    files =
      if Enum.empty?(files) do
        case Keyword.fetch(formatter_opts, :inputs) do
          :error -> Mix.raise("you must pass file arguments or run `mix style` from the project's root directory")
          {:ok, inputs} -> inputs
        end
      else
        files
      end

    files
    |> Stream.flat_map(fn
      "-" -> [:stdin]
      path -> path |> Path.expand() |> Path.wildcard(match_dot: true)
    end)
    |> Task.async_stream(&style_file(&1, formatter_opts, check_styled?),
      ordered: false,
      timeout: :timer.seconds(30)
    )
    |> Enum.reduce({[], []}, fn
      {:ok, :ok}, acc -> acc
      {:ok, {:exit, exit}}, {exits, not_styled} -> {[exit | exits], not_styled}
      {:ok, {:not_styled, file}}, {exits, not_styled} -> {exits, [file | not_styled]}
    end)
    |> check!()
  end

  defp check!({[], []}) do
    :ok
  end

  defp check!({[{:stdin, exception, stacktrace} | _], _not_styled}) do
    Mix.shell().error("mix style failed for stdin:")
    reraise exception, stacktrace
  end

  defp check!({[{file, exception, stacktrace} | _], _not_styled}) do
    Mix.shell().error("mix style failed for file: #{Path.relative_to_cwd(file)}")
    reraise exception, stacktrace
  end

  defp check!({_exits, [_ | _] = not_styled}) do
    Mix.raise("""
    mix style failed due to --check-styled.
    The following files are not styled:
    #{Enum.join(not_styled, "\n")}
    """)
  end

  defp style_file(file, formatter_opts, check_styled?) do
    input =
      if file == :stdin,
        do: IO.stream() |> Enum.to_list() |> IO.iodata_to_binary(),
        else: file |> File.read!() |> String.trim()

    {ast, comments} = Styler.string_to_quoted_with_comments(input, to_string(file))
    zipper = Zipper.zip(ast)
    context = %{comments: comments, file: file}

<<<<<<< HEAD
    {styled_ast, updated_comments} =
      @styles
      |> Enum.reduce({zipper, comments}, fn style, {zipper, comments} ->
        traverser = Style.wrap_run(style)

        try do
          Zipper.traverse_while(zipper, comments, traverser)
=======
    {zipper, %{comments: comments}} =
      Enum.reduce(@styles, {zipper, context}, fn style, {zipper, context} ->
        try do
          Zipper.traverse_while(zipper, context, &style.run/2)
>>>>>>> ce65bcb8
        rescue
          exception ->
            reraise StyleError, [exception: exception, style: style, file: file], __STACKTRACE__
        end
      end)

<<<<<<< HEAD
    output =
      styled_ast
=======
    styled =
      zipper
>>>>>>> ce65bcb8
      |> Zipper.root()
      |> Styler.quoted_to_string(updated_comments, formatter_opts)

    changed? = input != styled

    cond do
      check_styled? and changed? -> {:not_styled, file}
      file == :stdin -> IO.write([styled, "\n"])
      changed? -> File.write!(file, [styled, "\n"])
      true -> :ok
    end
  rescue
    exception -> {:exit, {file, exception, __STACKTRACE__}}
  end
end<|MERGE_RESOLUTION|>--- conflicted
+++ resolved
@@ -107,33 +107,18 @@
     zipper = Zipper.zip(ast)
     context = %{comments: comments, file: file}
 
-<<<<<<< HEAD
-    {styled_ast, updated_comments} =
-      @styles
-      |> Enum.reduce({zipper, comments}, fn style, {zipper, comments} ->
-        traverser = Style.wrap_run(style)
-
-        try do
-          Zipper.traverse_while(zipper, comments, traverser)
-=======
     {zipper, %{comments: comments}} =
       Enum.reduce(@styles, {zipper, context}, fn style, {zipper, context} ->
         try do
           Zipper.traverse_while(zipper, context, &style.run/2)
->>>>>>> ce65bcb8
         rescue
           exception ->
             reraise StyleError, [exception: exception, style: style, file: file], __STACKTRACE__
         end
       end)
 
-<<<<<<< HEAD
-    output =
-      styled_ast
-=======
     styled =
       zipper
->>>>>>> ce65bcb8
       |> Zipper.root()
       |> Styler.quoted_to_string(updated_comments, formatter_opts)
 
