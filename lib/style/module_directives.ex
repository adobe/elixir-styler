# Copyright 2023 Adobe. All rights reserved.
# This file is licensed to you under the Apache License, Version 2.0 (the "License");
# you may not use this file except in compliance with the License. You may obtain a copy
# of the License at http://www.apache.org/licenses/LICENSE-2.0

# Unless required by applicable law or agreed to in writing, software distributed under
# the License is distributed on an "AS IS" BASIS, WITHOUT WARRANTIES OR REPRESENTATIONS
# OF ANY KIND, either express or implied. See the License for the specific language
# governing permissions and limitations under the License.

defmodule Styler.Style.ModuleDirectives do
  @moduledoc """
  Styles up module directives!

  This Style will expand multi-aliases/requires/imports/use and sort the directive within its groups (except `use`s, which cannot be sorted)
  It also adds a blank line after each directive group.

  ## Credo rules

  Rewrites for the following Credo rules:

    * `Credo.Check.Consistency.MultiAliasImportRequireUse` (force expansion)
    * `Credo.Check.Readability.AliasOrder` (we sort `__MODULE__`, which credo doesn't)
    * `Credo.Check.Readability.ModuleDoc` (adds `@moduledoc false` if missing. includes `*.exs` files)
    * `Credo.Check.Readability.MultiAlias`
    * `Credo.Check.Readability.StrictModuleLayout` (see section below for details)
    * `Credo.Check.Readability.UnnecessaryAliasExpansion`

  ## Strict Layout

  **This can break your code.**

  Modules directives are sorted into the following order:

    * `@shortdoc`
    * `@moduledoc`
    * `@behaviour`
    * `use`
    * `import`
    * `alias`
    * `require`
    * everything else (unchanged)

  If any of the sorted directives had a dependency on code that is now below it, your code will fail to compile after being styled.

  For instance, the following will be broken because the module attribute definition will
  be moved below the `use` clause, meaning `@pi` is undefined when invoked.

    ```elixir
    # before `mix style`
    defmodule Approximation do
      @pi 3.14
      use Math, pi: @pi
    end

    # after `mix style`
    defmodule Approximation do
      @moduledoc false
      use Math, pi: @pi
      @pi 3.14
    end
    ```

  For now, it's up to you to come up with a fix for this issue. Sorry!
  """
  @behaviour Styler.Style

  alias Styler.Zipper

  @directives ~w(alias import require use)a
  @attr_directives ~w(moduledoc shortdoc behaviour)a

  # module names ending with these suffixes will not have a default moduledoc appended
  @dont_moduledoc ~w(Test Mixfile MixProject Controller Endpoint Repo Router Socket View HTML JSON)
  @moduledoc_false {:@, [], [{:moduledoc, [], [{:__block__, [], [false]}]}]}

<<<<<<< HEAD
  def run({{:defmodule, _, children}, _} = zipper) do
    [{_, _, aliases} = _module_name, [{mod_do, _module_body__move_focus_here!}]] = children
    # Move the zipper's focus to the module's body
    name = aliases |> List.last() |> to_string()
    add_moduledoc? = not String.ends_with?(name, @dont_moduledoc)
    body_zipper = zipper |> Zipper.down() |> Zipper.right() |> Zipper.down() |> Zipper.down() |> Zipper.right()

    case Zipper.node(body_zipper) do
      {:__block__, _, _} ->
        organize_directives(body_zipper, add_moduledoc?)

      {:@, _, [{:moduledoc, _, _}]} ->
        # a module whose only child is a moduledoc. nothing to do here!
        # seems weird at first blushm but lots of projects/libraries do this with their root namespace module
        {:skip, zipper}

      only_child ->
        # There's only one child, and it's not a moduledoc. We'll maybe add a doc, then continue running this style
        # on the `only_child` node
        {_, do_meta, _} = mod_do

        if add_moduledoc? and do_meta[:format] != :keyword do
          body_zipper
          |> Zipper.replace({:__block__, [], [@moduledoc_false, only_child]})
          |> Zipper.down()
          |> Zipper.right()
          |> run()
        else
          run(body_zipper)
        end
    end
  end

  def run({{d, _, _}, _} = zipper) when d in @directives do
    zipper |> Zipper.up() |> organize_directives()
  end

  def run(zipper), do: zipper

  defp organize_directives(parent, add_moduledoc? \\ false) do
    {directives, nondirectives} =
      parent
      |> Zipper.node()
      |> Zipper.children()
      |> Enum.split_with(fn
=======
  def run({{:defmodule, def_meta, [name, [{mod_do, {:__block__, children_meta, children}}]]}, zipper_meta}, ctx) do
    {directives, other} =
      Enum.split_with(children, fn
>>>>>>> ce65bcb8
        {:@, _, [{attr, _, _}]} -> attr in @attr_directives
        {directive, _, _} -> directive in @directives
        _ -> false
      end)

    directives =
      Enum.group_by(directives, fn
        {:@, _, [{attr_name, _, _}]} -> :"@#{attr_name}"
        {directive, _, _} -> directive
      end)

    shortdocs = directives[:"@shortdoc"] || []
    moduledocs = directives[:"@moduledoc"] || if add_moduledoc?, do: [@moduledoc_false], else: []
    behaviours = expand_and_sort(directives[:"@behaviour"] || [])

    uses =
      case directives[:use] do
        nil ->
          []

        uses ->
          # this is `expand_and_sort` except we don't want to sort `use`, so it's just `expand` :)
          uses
          |> Enum.flat_map(&expand_directive/1)
          |> Enum.map(&set_newlines(&1, 1))
          |> List.update_at(-1, &set_newlines(&1, 2))
      end

    imports = expand_and_sort(directives[:import] || [])
    aliases = expand_and_sort(directives[:alias] || [])
    requires = expand_and_sort(directives[:require] || [])

    directives =
      Enum.concat([
        shortdocs,
        moduledocs,
        behaviours,
        uses,
        imports,
        aliases,
        requires
      ])

<<<<<<< HEAD
    parent = Zipper.update(parent, &Zipper.replace_children(&1, directives))

    if Enum.empty?(nondirectives) do
      {:skip, parent}
    else
      {last_directive, meta} = parent |> Zipper.down() |> Zipper.rightmost()
      {:skip, {last_directive, %{meta | r: nondirectives}}}
    end
  end

  defp expand_and_sort(directives) do
    # sorting is done with `downcase` to match Credo
    directives
    |> Enum.flat_map(&expand_directive/1)
    |> Enum.map(&{&1, &1 |> Macro.to_string() |> String.downcase()})
    |> Enum.uniq_by(&elem(&1, 1))
    |> List.keysort(1, :desc)
    |> Enum.map(&(&1 |> elem(0) |> set_newlines(1)))
    |> List.update_at(0, &set_newlines(&1, 2))
    |> Enum.reverse()
  end

=======
    zipper = {{:defmodule, def_meta, [name, [{mod_do, {:__block__, children_meta, children}}]]}, zipper_meta}
    {:cont, zipper, ctx}
  end

  # a module whose only child is a moduledoc. pass it on through
  def run({{:defmodule, _, [_, [{_, {:@, _, [{:moduledoc, _, _}]}}]]}, _} = zipper, ctx), do: {:cont, zipper, ctx}

  def run({{:defmodule, def_meta, [name, [{mod_do, mod_children}]]}, zipper_meta} = zipper, ctx) do
    # a module with a single child. lets add moduledoc false
    # ... unless it's a `defmodule Foo, do: ...`, that is
    if needs_moduledoc?(name, mod_do) do
      mod_children = {:__block__, [], [@moduledoc_false, mod_children]}
      {:cont, {{:defmodule, def_meta, [name, [{mod_do, mod_children}]]}, zipper_meta}, ctx}
    else
      {:cont, zipper, ctx}
    end
  end

  def run({{:use, _, _} = directive, meta}, ctx) do
    [last | rest] = directive |> expand_directive() |> Enum.reverse()
    meta = %{meta | l: rest ++ meta.l}

    zipper =
      case meta.r do
        [{:use, _, _} | _] -> {last, meta}
        _ -> {set_newlines(last, 2), meta}
      end

    {:skip, zipper, ctx}
  end

  def run({{d, _, _} = directive, %{l: left, r: right} = meta}, ctx) when d in @directives do
    {right, directives} = consume_directive_group(d, [directive | right], [])

    [last | rest] =
      directives
      # Credo does case-agnostic sorting, so we have to match that here
      |> Enum.map(&{&1, &1 |> Macro.to_string() |> String.downcase()})
      # a splash of deduping for happiness
      |> Enum.uniq_by(&elem(&1, 1))
      |> List.keysort(1, :desc)
      |> Enum.map(&(&1 |> elem(0) |> set_newlines(1)))

    zipper = {set_newlines(last, 2), %{meta | r: right, l: rest ++ left}}

    {:skip, zipper, ctx}
  end

  def run(zipper, ctx), do: {:cont, zipper, ctx}

  def needs_moduledoc?({_, _, aliases}) do
    name = aliases |> List.last() |> to_string()
    not String.ends_with?(name, @dont_moduledoc)
  end

  def needs_moduledoc?(name, {_, do_meta, _}) do
    needs_moduledoc?(name) and do_meta[:format] != :keyword
  end

  defp consume_directive_group(d, [{d, meta, _} = directive | siblings], directives) do
    directives = expand_directive(directive) ++ directives

    if meta[:end_of_expression][:newlines] == 1,
      do: consume_directive_group(d, siblings, directives),
      else: {siblings, directives}
  end

  defp consume_directive_group(_, siblings, directives), do: {siblings, directives}

>>>>>>> ce65bcb8
  # alias Foo.{Bar, Baz}
  # =>
  # alias Foo.Bar
  # alias Foo.Baz
  defp expand_directive({directive, _, [{{:., _, [{_, _, module}, :{}]}, _, right}]}),
    do: Enum.map(right, fn {_, meta, segments} -> {directive, meta, [{:__aliases__, [], module ++ segments}]} end)

  defp expand_directive(other), do: [other]

  defp set_newlines({directive, meta, children}, newline) do
    updated_meta = Keyword.update(meta, :end_of_expression, [newlines: newline], &Keyword.put(&1, :newlines, newline))
    {directive, updated_meta, children}
  end
end<|MERGE_RESOLUTION|>--- conflicted
+++ resolved
@@ -74,8 +74,7 @@
   @dont_moduledoc ~w(Test Mixfile MixProject Controller Endpoint Repo Router Socket View HTML JSON)
   @moduledoc_false {:@, [], [{:moduledoc, [], [{:__block__, [], [false]}]}]}
 
-<<<<<<< HEAD
-  def run({{:defmodule, _, children}, _} = zipper) do
+  def run({{:defmodule, _, children}, _} = zipper, ctx) do
     [{_, _, aliases} = _module_name, [{mod_do, _module_body__move_focus_here!}]] = children
     # Move the zipper's focus to the module's body
     name = aliases |> List.last() |> to_string()
@@ -84,12 +83,12 @@
 
     case Zipper.node(body_zipper) do
       {:__block__, _, _} ->
-        organize_directives(body_zipper, add_moduledoc?)
+        {:skip, organize_directives(body_zipper, add_moduledoc?), ctx}
 
       {:@, _, [{:moduledoc, _, _}]} ->
         # a module whose only child is a moduledoc. nothing to do here!
         # seems weird at first blushm but lots of projects/libraries do this with their root namespace module
-        {:skip, zipper}
+        {:skip, zipper, ctx}
 
       only_child ->
         # There's only one child, and it's not a moduledoc. We'll maybe add a doc, then continue running this style
@@ -101,18 +100,18 @@
           |> Zipper.replace({:__block__, [], [@moduledoc_false, only_child]})
           |> Zipper.down()
           |> Zipper.right()
-          |> run()
+          |> run(ctx)
         else
-          run(body_zipper)
+          run(body_zipper, ctx)
         end
     end
   end
 
-  def run({{d, _, _}, _} = zipper) when d in @directives do
-    zipper |> Zipper.up() |> organize_directives()
-  end
-
-  def run(zipper), do: zipper
+  def run({{d, _, _}, _} = zipper, ctx) when d in @directives do
+    {:skip, zipper |> Zipper.up() |> organize_directives(), ctx}
+  end
+
+  def run(zipper, ctx), do: {:cont, zipper, ctx}
 
   defp organize_directives(parent, add_moduledoc? \\ false) do
     {directives, nondirectives} =
@@ -120,11 +119,6 @@
       |> Zipper.node()
       |> Zipper.children()
       |> Enum.split_with(fn
-=======
-  def run({{:defmodule, def_meta, [name, [{mod_do, {:__block__, children_meta, children}}]]}, zipper_meta}, ctx) do
-    {directives, other} =
-      Enum.split_with(children, fn
->>>>>>> ce65bcb8
         {:@, _, [{attr, _, _}]} -> attr in @attr_directives
         {directive, _, _} -> directive in @directives
         _ -> false
@@ -168,14 +162,13 @@
         requires
       ])
 
-<<<<<<< HEAD
     parent = Zipper.update(parent, &Zipper.replace_children(&1, directives))
 
     if Enum.empty?(nondirectives) do
-      {:skip, parent}
+      parent
     else
       {last_directive, meta} = parent |> Zipper.down() |> Zipper.rightmost()
-      {:skip, {last_directive, %{meta | r: nondirectives}}}
+      {last_directive, %{meta | r: nondirectives}}
     end
   end
 
@@ -191,77 +184,6 @@
     |> Enum.reverse()
   end
 
-=======
-    zipper = {{:defmodule, def_meta, [name, [{mod_do, {:__block__, children_meta, children}}]]}, zipper_meta}
-    {:cont, zipper, ctx}
-  end
-
-  # a module whose only child is a moduledoc. pass it on through
-  def run({{:defmodule, _, [_, [{_, {:@, _, [{:moduledoc, _, _}]}}]]}, _} = zipper, ctx), do: {:cont, zipper, ctx}
-
-  def run({{:defmodule, def_meta, [name, [{mod_do, mod_children}]]}, zipper_meta} = zipper, ctx) do
-    # a module with a single child. lets add moduledoc false
-    # ... unless it's a `defmodule Foo, do: ...`, that is
-    if needs_moduledoc?(name, mod_do) do
-      mod_children = {:__block__, [], [@moduledoc_false, mod_children]}
-      {:cont, {{:defmodule, def_meta, [name, [{mod_do, mod_children}]]}, zipper_meta}, ctx}
-    else
-      {:cont, zipper, ctx}
-    end
-  end
-
-  def run({{:use, _, _} = directive, meta}, ctx) do
-    [last | rest] = directive |> expand_directive() |> Enum.reverse()
-    meta = %{meta | l: rest ++ meta.l}
-
-    zipper =
-      case meta.r do
-        [{:use, _, _} | _] -> {last, meta}
-        _ -> {set_newlines(last, 2), meta}
-      end
-
-    {:skip, zipper, ctx}
-  end
-
-  def run({{d, _, _} = directive, %{l: left, r: right} = meta}, ctx) when d in @directives do
-    {right, directives} = consume_directive_group(d, [directive | right], [])
-
-    [last | rest] =
-      directives
-      # Credo does case-agnostic sorting, so we have to match that here
-      |> Enum.map(&{&1, &1 |> Macro.to_string() |> String.downcase()})
-      # a splash of deduping for happiness
-      |> Enum.uniq_by(&elem(&1, 1))
-      |> List.keysort(1, :desc)
-      |> Enum.map(&(&1 |> elem(0) |> set_newlines(1)))
-
-    zipper = {set_newlines(last, 2), %{meta | r: right, l: rest ++ left}}
-
-    {:skip, zipper, ctx}
-  end
-
-  def run(zipper, ctx), do: {:cont, zipper, ctx}
-
-  def needs_moduledoc?({_, _, aliases}) do
-    name = aliases |> List.last() |> to_string()
-    not String.ends_with?(name, @dont_moduledoc)
-  end
-
-  def needs_moduledoc?(name, {_, do_meta, _}) do
-    needs_moduledoc?(name) and do_meta[:format] != :keyword
-  end
-
-  defp consume_directive_group(d, [{d, meta, _} = directive | siblings], directives) do
-    directives = expand_directive(directive) ++ directives
-
-    if meta[:end_of_expression][:newlines] == 1,
-      do: consume_directive_group(d, siblings, directives),
-      else: {siblings, directives}
-  end
-
-  defp consume_directive_group(_, siblings, directives), do: {siblings, directives}
-
->>>>>>> ce65bcb8
   # alias Foo.{Bar, Baz}
   # =>
   # alias Foo.Bar
