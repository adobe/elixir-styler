# Copyright 2023 Adobe. All rights reserved.
# This file is licensed to you under the Apache License, Version 2.0 (the "License");
# you may not use this file except in compliance with the License. You may obtain a copy
# of the License at http://www.apache.org/licenses/LICENSE-2.0

# Unless required by applicable law or agreed to in writing, software distributed under
# the License is distributed on an "AS IS" BASIS, WITHOUT WARRANTIES OR REPRESENTATIONS
# OF ANY KIND, either express or implied. See the License for the specific language
# governing permissions and limitations under the License.

defmodule Styler.Style.Pipes do
  @moduledoc """
  Styles pipes! In particular, don't make pipe chains of only one pipe, and some persnickety pipe chain start stuff.

  Rewrites for the following Credo rules:

    * Credo.Check.Readability.BlockPipe
    * Credo.Check.Readability.SinglePipe
    * Credo.Check.Refactor.PipeChainStart, excluded_functions: ["from"]

  The following two rules are only corrected within pipe chains; nested functions aren't fixed

    * Credo.Check.Refactor.FilterCount
    * Credo.Check.Refactor.MapJoin
    * Credo.Check.Refactor.MapInto
  """

  @behaviour Styler.Style

  alias Styler.Style
  alias Styler.Zipper

  @blocks ~w(case if with cond for unless)a

  def run({{:|>, _, _} = pipe, zmeta} = zipper, ctx) do
    {{:|>, pipe_meta, [lhs, rhs]}, _} = start_zipper = find_pipe_start({pipe, nil})

    # Fix invalid starts
    zipper =
      if valid_pipe_start?(lhs) do
        zipper
      else
        {lhs_rewrite, new_assignment} = extract_start(lhs)

        {pipe, nil} =
          start_zipper
          |> Zipper.replace({:|>, pipe_meta, [lhs_rewrite, rhs]})
          |> Zipper.top()

        if new_assignment do
          # It's important to note that with this branch, we're no longer
          # focused on the pipe! We'll return to it in a future iteration of traverse_while
          {pipe, zmeta}
          |> find_valid_assignment_location()
          |> Zipper.insert_left(new_assignment)
          |> Zipper.left()
        else
          {pipe, zmeta}
        end
      end

    # Optimize and collapse the pipe
    zipper =
      case Zipper.traverse(zipper, &optimize/1) do
        {{:|>, _, [{:|>, _, _}, _]}, _} = chain_zipper ->
          find_pipe_start(chain_zipper)

        {{:|>, _, [lhs, {fun, meta, args}]}, _} = single_pipe_zipper ->
          lhs = Style.delete_line_meta(lhs)
          Zipper.replace(single_pipe_zipper, {fun, meta, [lhs | args || []]})

        above_the_pipe_zipper ->
          above_the_pipe_zipper
      end

    {:cont, zipper, ctx}
  end

  def run(zipper, ctx), do: {:cont, zipper, ctx}

  defp find_pipe_start(zipper) do
    Zipper.find(zipper, fn
      {:|>, _, [{:|>, _, _}, _]} -> false
      {:|>, _, [_, _]} -> true
    end)
  end

  # `block do ... end |> ...`
  # =======================>
  # block_result =
  #   block do
  #     ...
  #   end
  #
  # block_result
  # |> ...
  defp extract_start({block, _, _} = lhs) when block in @blocks do
    variable = {:"#{block}_result", [], nil}
    new_assignment = {:=, [], [variable, lhs]}
    {variable, new_assignment}
  end

<<<<<<< HEAD
  # `Module.foo(a, ...) |> ...` => `a |> Module.foo(...) |> ...`
  defp extract_start({{:., dot_meta, dot_args}, args_meta, [arg | args]}) do
    {{:|>, args_meta, [arg, {{:., [], dot_args}, dot_meta, args}]}, nil}
=======
    zipper
    |> Zipper.replace({:|>, pipe_meta, [variable, rhs]})
    |> Style.ensure_block_parent()
    |> Zipper.insert_left({:=, [], [variable, expression]})
>>>>>>> a788dc03
  end

  # `foo(a, ...) |> ...` => `a |> foo(...) |> ...`
  defp extract_start({fun, meta, [arg | args]}), do: {{:|>, [], [arg, {fun, meta, args}]}, nil}

  # `a |> Enum.filter(b) |> Enum.count()` => `a |> Enum.count(b)`
  defp optimize(
         {{:|>, _,
           [
             {:|>, _, [lhs, {{:., _, [{:__aliases__, _, [:Enum]}, :filter]}, _, [filterer]}]},
             {{:., _, [{:__aliases__, _, [:Enum]}, :count]} = count, _, []}
           ]}, _} = zipper
       ) do
    Zipper.replace(zipper, {:|>, [], [lhs, {count, [], [filterer]}]})
  end

  # `Enum.map |> Enum.join` => `Enum.map_join`
  defp optimize(
         {{:|>, _,
           [
             {:|>, _, [lhs, {{:., _, [{:__aliases__, _, [:Enum]}, :map]}, _, [mapper]}]},
             {{:., _, [{:__aliases__, _, [:Enum]}, :join]}, _, [joiner]}
           ]}, _} = zipper
       ) do
    # Delete line info to keep things shrunk on the rewrite
    joiner = Style.delete_line_meta(joiner)
    mapper = Style.delete_line_meta(mapper)
    rhs = {{:., [], [{:__aliases__, [], [:Enum]}, :map_join]}, [], [joiner, mapper]}
    Zipper.replace(zipper, {:|>, [], [lhs, rhs]})
  end

  # `Enum.map |> Enum.into` => `Map.new`
  defp optimize(
         {{:|>, _,
           [
             {:|>, _, [lhs, {{:., _, [{:__aliases__, _, [:Enum]}, :map]}, _, [mapper]}]},
             {{:., _, [{:__aliases__, _, [:Enum]}, :into]}, _, [collectable]}
           ]}, _} = zipper
       ) do
    mapper = Style.delete_line_meta(mapper)

    rhs =
      if empty_map?(collectable),
        do: {{:., [], [{:__aliases__, [], [:Map]}, :new]}, [], [mapper]},
        else: {{:., [], [{:__aliases__, [], [:Enum]}, :into]}, [], [collectable, mapper]}

    Zipper.replace(zipper, {:|>, [], [lhs, rhs]})
  end

<<<<<<< HEAD
  defp optimize(zipper), do: zipper

  defp empty_map?({:%{}, _, []}), do: true
  defp empty_map?({{:., _, [{:__aliases__, _, [:Map]}, :new]}, _, []}), do: true
  defp empty_map?(_), do: false

  # this really needs a better name.
  # essentially what we're doing is walking up the tree in search of a parent where it would be syntactically valid
  # to insert a new "assignment" node (`x = y`)
  # as we walk up the tree, our parent will be either
  # 1. an invalid node for an assignment (still in the pipeline or in another assignment)
  # 2. the start of the context (function def start)
  # 3. something else!
  # for 1, we keep going up
  # for 2, we wrap ourselves in a new block parent (where we can insert a sibling node)
  # for 3, we're done - wherever it is we are, our parent already supports us inserting a sibling node
  defp find_valid_assignment_location(zipper) do
    case Zipper.up(zipper) do
      # the parent of this pipe is an assignment like
      #
      #   baz =
      #     block do ... end
      #     |> ...
      #
      # so we need to step up again and see what the assignment's parent is, with the goal of inserting our new
      # assignment before the assignment built from the pipe chain, like:
      #
      #   block_result = block do ... end
      #   baz =
      #     block_result
      #     |> ...
      {{:=, _, _}, _} = parent -> find_valid_assignment_location(parent)
      # we're in a function which is an immediate pipeline, like:
      #
      # def fun do
      #   block do end
      #   |> f()
      # end
      {{{:__block__, _, _}, {:|>, _, _}}, _} -> wrap_in_block(zipper)
      # similar to the function definition, except it's an anonymous function this time
      #
      # fn ->
      #   case do end
      #   |> b()
      # end
      {{:->, _, [_, {:|>, _, _} | _]}, _} -> wrap_in_block(zipper)
      # a snippet or script where the problem block has no parent
      nil -> wrap_in_block(zipper)
      # since its parent isn't one of the problem AST above, the current zipper must be a valid place to insert the node
      _ -> zipper
    end
  end

  # give it a block parent, then step back to the pipe - we can insert next to it now that it's in a block
  defp wrap_in_block({node, _} = zipper) do
    zipper
    |> Zipper.replace({:__block__, [], [node]})
    |> Zipper.next()
  end

=======
>>>>>>> a788dc03
  # literal wrapper
  defp valid_pipe_start?({:__block__, _, _}), do: true
  defp valid_pipe_start?({:__aliases__, _, _}), do: true
  defp valid_pipe_start?({:unquote, _, _}), do: true
  # ecto
  defp valid_pipe_start?({:from, _, _}), do: true
  # most of these values were lifted directly from credo's pipe_chain_start.ex
  @value_constructors ~w(% %{} .. <<>> @ {} & fn)a
  @simple_operators ~w(++ -- && ||)a
  @math_operators ~w(- * + / > < <= >= ==)a
  @binary_operators ~w(<> <- ||| &&& <<< >>> <<~ ~>> <~ ~> <~> <|> ^^^ ~~~)a
  defp valid_pipe_start?({op, _, _})
       when op in @value_constructors or op in @simple_operators or op in @math_operators or op in @binary_operators,
       do: true

  # variable
  defp valid_pipe_start?({atom, _, nil}) when is_atom(atom), do: true
  # 0-arity function_call()
  defp valid_pipe_start?({atom, _, []}) when is_atom(atom), do: true
  # function_call(with, args) or sigils. sigils are allowed, function w/ args is not
  defp valid_pipe_start?({atom, _, [_ | _]}) when is_atom(atom), do: String.match?("#{atom}", ~r/^sigil_[a-zA-Z]$/)
  # map[:access]
  defp valid_pipe_start?({{:., _, [Access, :get]}, _, _}), do: true
  # Module.function_call()
  defp valid_pipe_start?({{:., _, _}, _, []}), do: true
  # '__#{val}__' are compiled to List.to_charlist("__#{val}__")
  # we want to consider these charlists a valid pipe chain start
  defp valid_pipe_start?({{:., _, [List, :to_charlist]}, _, [[_ | _]]}), do: true
  # Module.function_call(with, parameters)
  defp valid_pipe_start?({{:., _, _}, _, _}), do: false
  defp valid_pipe_start?(_), do: true
end<|MERGE_RESOLUTION|>--- conflicted
+++ resolved
@@ -51,7 +51,7 @@
           # It's important to note that with this branch, we're no longer
           # focused on the pipe! We'll return to it in a future iteration of traverse_while
           {pipe, zmeta}
-          |> find_valid_assignment_location()
+          |> Style.ensure_block_parent()
           |> Zipper.insert_left(new_assignment)
           |> Zipper.left()
         else
@@ -100,16 +100,9 @@
     {variable, new_assignment}
   end
 
-<<<<<<< HEAD
   # `Module.foo(a, ...) |> ...` => `a |> Module.foo(...) |> ...`
   defp extract_start({{:., dot_meta, dot_args}, args_meta, [arg | args]}) do
     {{:|>, args_meta, [arg, {{:., [], dot_args}, dot_meta, args}]}, nil}
-=======
-    zipper
-    |> Zipper.replace({:|>, pipe_meta, [variable, rhs]})
-    |> Style.ensure_block_parent()
-    |> Zipper.insert_left({:=, [], [variable, expression]})
->>>>>>> a788dc03
   end
 
   # `foo(a, ...) |> ...` => `a |> foo(...) |> ...`
@@ -159,69 +152,12 @@
     Zipper.replace(zipper, {:|>, [], [lhs, rhs]})
   end
 
-<<<<<<< HEAD
   defp optimize(zipper), do: zipper
 
   defp empty_map?({:%{}, _, []}), do: true
   defp empty_map?({{:., _, [{:__aliases__, _, [:Map]}, :new]}, _, []}), do: true
   defp empty_map?(_), do: false
 
-  # this really needs a better name.
-  # essentially what we're doing is walking up the tree in search of a parent where it would be syntactically valid
-  # to insert a new "assignment" node (`x = y`)
-  # as we walk up the tree, our parent will be either
-  # 1. an invalid node for an assignment (still in the pipeline or in another assignment)
-  # 2. the start of the context (function def start)
-  # 3. something else!
-  # for 1, we keep going up
-  # for 2, we wrap ourselves in a new block parent (where we can insert a sibling node)
-  # for 3, we're done - wherever it is we are, our parent already supports us inserting a sibling node
-  defp find_valid_assignment_location(zipper) do
-    case Zipper.up(zipper) do
-      # the parent of this pipe is an assignment like
-      #
-      #   baz =
-      #     block do ... end
-      #     |> ...
-      #
-      # so we need to step up again and see what the assignment's parent is, with the goal of inserting our new
-      # assignment before the assignment built from the pipe chain, like:
-      #
-      #   block_result = block do ... end
-      #   baz =
-      #     block_result
-      #     |> ...
-      {{:=, _, _}, _} = parent -> find_valid_assignment_location(parent)
-      # we're in a function which is an immediate pipeline, like:
-      #
-      # def fun do
-      #   block do end
-      #   |> f()
-      # end
-      {{{:__block__, _, _}, {:|>, _, _}}, _} -> wrap_in_block(zipper)
-      # similar to the function definition, except it's an anonymous function this time
-      #
-      # fn ->
-      #   case do end
-      #   |> b()
-      # end
-      {{:->, _, [_, {:|>, _, _} | _]}, _} -> wrap_in_block(zipper)
-      # a snippet or script where the problem block has no parent
-      nil -> wrap_in_block(zipper)
-      # since its parent isn't one of the problem AST above, the current zipper must be a valid place to insert the node
-      _ -> zipper
-    end
-  end
-
-  # give it a block parent, then step back to the pipe - we can insert next to it now that it's in a block
-  defp wrap_in_block({node, _} = zipper) do
-    zipper
-    |> Zipper.replace({:__block__, [], [node]})
-    |> Zipper.next()
-  end
-
-=======
->>>>>>> a788dc03
   # literal wrapper
   defp valid_pipe_start?({:__block__, _, _}), do: true
   defp valid_pipe_start?({:__aliases__, _, _}), do: true
