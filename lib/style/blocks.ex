--- conflicted
+++ resolved
@@ -195,17 +195,10 @@
       [negator, [{do_, do_body}, {else_, else_body}]] when is_negator(negator) ->
         zipper |> Zipper.replace({:if, m, [invert(negator), [{do_, else_body}, {else_, do_body}]]}) |> run(ctx)
 
-<<<<<<< HEAD
-=======
-      # if not x, do: y => unless x, do: y
-      [negator, [do_block]] when is_negator(negator) ->
-        zipper |> Zipper.replace({:unless, m, [invert(negator), [do_block]]}) |> run(ctx)
-
       # drop `else end`
       [head, [do_block, {_, {:__block__, _, []}}]] ->
         {:cont, Zipper.replace(zipper, {:if, m, [head, [do_block]]}), ctx}
 
->>>>>>> d6c90cdd
       # drop `else: nil`
       [head, [do_block, {_, {:__block__, _, [nil]}}]] ->
         {:cont, Zipper.replace(zipper, {:if, m, [head, [do_block]]}), ctx}
