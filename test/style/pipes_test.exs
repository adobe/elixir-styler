--- conflicted
+++ resolved
@@ -42,27 +42,6 @@
       assert_style(
         """
         a
-<<<<<<< HEAD
-        |> Enum.map(b)
-        |> Enum.into(%{some: :existing_map})
-        """,
-        "Enum.into(a, %{some: :existing_map}, b)"
-      )
-
-      assert_style(
-        """
-        a_multiline_mapper
-        |> Enum.map(fn %{gets: shrunk, down: to_a_more_reasonable} ->
-          IO.puts "woo!"
-          {shrunk, to_a_more_reasonable}
-        end)
-        |> Enum.into(size)
-        """,
-        """
-        Enum.into(a_multiline_mapper, size, fn %{gets: shrunk, down: to_a_more_reasonable} ->
-          IO.puts("woo!")
-          {shrunk, to_a_more_reasonable}
-=======
         |> e(fn x ->
           with({:ok, value} <- efoo(x), do: value)
           |> ebar()
@@ -72,7 +51,6 @@
           with({:ok, value} <- foo(x), do: value)
           |> bar()
           |> baz()
->>>>>>> 794ba73d
         end)
         |> c
         """,
@@ -276,6 +254,26 @@
     end
 
     test "keeps invocation on a single line" do
+      assert_style(
+        """
+        foo
+        |> bar(baz, bop, boom)
+        """,
+        """
+        bar(foo, baz, bop, boom)
+        """
+      )
+
+      assert_style(
+        """
+        foo
+        |> bar(baz)
+        """,
+        """
+        bar(foo, baz)
+        """
+      )
+
       assert_style(
       """
       def halt(exec, halt_message) do
@@ -292,30 +290,12 @@
 
       assert_style(
         """
-        foo
-        |> bar(baz, bop, boom)
-        """,
-        """
-        bar(foo, baz, bop, boom)
-        """
-      )
-
-      assert_style(
-        """
-        foo
-        |> bar(baz)
-        """,
-        """
-        bar(foo, baz)
-        """
-      )
-
-      assert_style(
-        """
         if true do
           false
         end
-        |> foo(bar)
+        |> foo(
+          bar
+        )
         """,
         """
         if_result =
@@ -466,12 +446,14 @@
         """
         a_multiline_mapper
         |> Enum.map(fn %{gets: shrunk, down: to_a_more_reasonable} ->
+          IO.puts "woo!"
           {shrunk, to_a_more_reasonable}
         end)
         |> Enum.into(size)
         """,
         """
         Enum.into(a_multiline_mapper, size, fn %{gets: shrunk, down: to_a_more_reasonable} ->
+          IO.puts("woo!")
           {shrunk, to_a_more_reasonable}
         end)
         """
