--- conflicted
+++ resolved
@@ -519,20 +519,12 @@
     end
 
     test "rewrites then/2 when the passed function is a named function reference" do
-<<<<<<< HEAD
-      assert_style "a |> then(&fun/1) |> c", "a |> fun() |> c()"
-      assert_style "a |> then(&(&1 / 1)) |> c", "a |> Kernel./(1) |> c()"
-      assert_style "a |> then(&(&1 * 2 / 1)) |> c()"
-      assert_style "a |> then(&fun/1)", "fun(a)"
-      assert_style "a |> then(&fun(&1)) |> c", "a |> fun() |> c()"
-      assert_style "a |> then(&fun(&1, d)) |> c", "a |> fun(d) |> c()"
-=======
       assert_style("a |> then(&fun/1) |> c", "a |> fun() |> c()", enable: :pipes)
       assert_style("a |> then(&(&1 / 1)) |> c", "a |> Kernel./(1) |> c()", enable: :pipes)
+      assert_style "a |> then(&(&1 * 2 / 1)) |> c()", enable: :pipes
       assert_style("a |> then(&fun/1)", "fun(a)", enable: :pipes)
       assert_style("a |> then(&fun(&1)) |> c", "a |> fun() |> c()", enable: :pipes)
       assert_style("a |> then(&fun(&1, d)) |> c", "a |> fun(d) |> c()", enable: :pipes)
->>>>>>> bb79684b
       assert_style "a |> then(&fun(d, &1)) |> c()"
       assert_style "a |> then(&fun(&1, d, %{foo: &1})) |> c()"
 
