--- conflicted
+++ resolved
@@ -16,13 +16,8 @@
 
   using options do
     quote do
-<<<<<<< HEAD
-      import unquote(__MODULE__), only: [assert_style: 1, assert_style: 2, style: 1, style: 2]
-
-      @filename unquote(options)[:filename] || "testfile"
-=======
-      import unquote(__MODULE__), only: [assert_style: 1, assert_style: 2, style: 1, format_diff: 2, format_diff: 3]
->>>>>>> 8710590b
+      import unquote(__MODULE__),
+        only: [assert_style: 1, assert_style: 2, style: 1, style: 2, format_diff: 2, format_diff: 3]
     end
   end
 
@@ -107,13 +102,8 @@
           {zipper, previous}
       end)
 
-<<<<<<< HEAD
-      assert expected == styled
+      # Idempotency
       {_, restyled, _} = style(styled, @filename)
-=======
-      # Idempotency
-      {_, restyled, _} = style(styled)
->>>>>>> 8710590b
 
       if restyled == styled do
         assert true
